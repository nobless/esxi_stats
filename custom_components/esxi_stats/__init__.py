"""ESXi Stats Integration."""
import asyncio
import logging
import os
from datetime import datetime, timedelta

<<<<<<< HEAD
from .esxi import (
    esx_connect,
    esx_disconnect,
    check_license,
    get_host_info,
    get_datastore_info,
    get_license_info,
    get_vm_info,
    host_pwr,
    vm_pwr,
    vm_snap_take,
    vm_snap_remove,
)
=======
>>>>>>> e150e037
from pyVmomi import vim  # pylint: disable=no-name-in-module
import voluptuous as vol
from homeassistant import config_entries
from homeassistant.core import callback
from homeassistant.exceptions import ConfigEntryNotReady
import homeassistant.helpers.config_validation as cv
from homeassistant.util import Throttle

from homeassistant.const import (
    CONF_HOST,
    CONF_USERNAME,
    CONF_PASSWORD,
    CONF_PORT,
    CONF_VERIFY_SSL,
    __version__ as HAVERSION,
)

from .esxi import (
    esx_connect,
    esx_disconnect,
    check_license,
    get_host_info,
    get_datastore_info,
    get_license_info,
    get_vm_info,
    host_pwr_policy,
    vm_pwr,
    vm_snap_take,
    vm_snap_remove,
)

from .const import (
    AVAILABLE_CMND_VM_SNAP,
    AVAILABLE_CMND_VM_POWER,
    AVAILABLE_CMND_HOST_POWER,
    COMMAND,
    DEFAULT_OPTIONS,
    DOMAIN,
    DOMAIN_DATA,
    PLATFORMS,
    REQUIRED_FILES,
    HOST,
    VM,
    FORCE,
)

_LOGGER = logging.getLogger(__name__)
MIN_TIME_BETWEEN_UPDATES = timedelta(seconds=45)

HOST_PWR_SCHEMA = vol.Schema(
    {
        vol.Required(HOST): cv.string,
        vol.Required(COMMAND): cv.string,
<<<<<<< HEAD
        vol.Required(FORCE): cv.boolean,
    }
)

=======
    }
)
>>>>>>> e150e037
VM_PWR_SCHEMA = vol.Schema(
    {
        vol.Required(HOST): cv.string,
        vol.Required(VM): cv.string,
        vol.Required(COMMAND): cv.string,
    }
)
SNAP_CREATE_SCHEMA = vol.Schema(
    {vol.Required(HOST): cv.string, vol.Required(VM): cv.string}, extra=vol.ALLOW_EXTRA
)
SNAP_REMOVE_SCHEMA = vol.Schema(
    {
        vol.Required(HOST): cv.string,
        vol.Required(VM): cv.string,
        vol.Required(COMMAND): cv.string,
    }
)
CONFIG_SCHEMA = vol.Schema(
    {DOMAIN: vol.Schema({}, extra=vol.ALLOW_EXTRA)}, extra=vol.ALLOW_EXTRA
)


async def async_setup_entry(hass, config_entry):
    """Set up this integration using UI."""
    conf = hass.data.get(DOMAIN_DATA)
    if config_entry.source == config_entries.SOURCE_IMPORT:
        if conf is None:
            hass.async_create_task(
                hass.config_entries.async_remove(config_entry.entry_id)
            )
        # This is using YAML for configuration
        return False

    # check all required files
    file_check = await hass.async_add_executor_job(check_files, hass)
    if not file_check:
        return False

    config = {DOMAIN: config_entry.data}
    entry = config_entry.entry_id

    # create data dictionary
    if DOMAIN_DATA not in hass.data:
        hass.data[DOMAIN_DATA] = {}
    hass.data[DOMAIN_DATA][entry] = {}
    hass.data[DOMAIN_DATA][entry]["configuration"] = "config_flow"
    hass.data[DOMAIN_DATA][entry]["vmhost"] = {}
    hass.data[DOMAIN_DATA][entry]["datastore"] = {}
    hass.data[DOMAIN_DATA][entry]["license"] = {}
    hass.data[DOMAIN_DATA][entry]["vm"] = {}
    hass.data[DOMAIN_DATA][entry]["monitored_conditions"] = []

    if config_entry.data["vmhost"]:
        hass.data[DOMAIN_DATA][entry]["monitored_conditions"].append("vmhost")
    if config_entry.data["datastore"]:
        hass.data[DOMAIN_DATA][entry]["monitored_conditions"].append("datastore")
    if config_entry.data["license"]:
        hass.data[DOMAIN_DATA][entry]["monitored_conditions"].append("license")

    if config_entry.data["vm"]:
        hass.data[DOMAIN_DATA][entry]["monitored_conditions"].append("vm")

    if not config_entry.options:
        async_update_options(hass, config_entry)

    # get global config
    _LOGGER.debug("Setting up host %s", config[DOMAIN].get(CONF_HOST))
    hass.data[DOMAIN_DATA][entry]["client"] = EsxiStats(hass, config, config_entry)

    lic = await hass.async_add_executor_job(connect, hass, config, entry)

    # load platforms
    for platform in PLATFORMS:
        hass.async_add_job(
            hass.config_entries.async_forward_entry_setup(config_entry, platform)
        )

    # if lisense allows API write, register services
    if lic:
        async_add_services(hass, config_entry)
    else:
        _LOGGER.info(
            "Service calls are disabled - %s doesn't have a supported license",
            config[DOMAIN]["host"],
        )

    return True


def connect(hass, config, entry):
    """Connect."""
    try:
        conn_details = {
            "host": config[DOMAIN]["host"],
            "user": config[DOMAIN]["username"],
            "pwd": config[DOMAIN]["password"],
            "port": config[DOMAIN]["port"],
            "ssl": config[DOMAIN]["verify_ssl"],
        }
        conn = esx_connect(**conn_details)
        _LOGGER.debug("Product Line: %s", conn.content.about.productLineId)

        # get license type and objects
        lic = check_license(conn.RetrieveContent().licenseManager)
        hass.data[DOMAIN_DATA][entry]["client"].update_data()
    except Exception as exception:  # pylint: disable=broad-except
        _LOGGER.error(exception)
        raise ConfigEntryNotReady from exception
    finally:
        esx_disconnect(conn)

    return lic


class EsxiStats:
    """This class handles communication, services, and stores the data."""

    def __init__(self, hass, config, config_entry=None):
        """Initialize the class."""
        self.hass = hass
        self.config = config[DOMAIN]
        self.host = config[DOMAIN].get(CONF_HOST)
        self.user = config[DOMAIN].get(CONF_USERNAME)
        self.passwd = config[DOMAIN].get(CONF_PASSWORD)
        self.port = config[DOMAIN].get(CONF_PORT)
        self.ssl = config[DOMAIN].get(CONF_VERIFY_SSL)
        self.entry = config_entry.entry_id

    @Throttle(MIN_TIME_BETWEEN_UPDATES)
    def update_data(self):
        """Update data."""
        conn = None
        try:
            # connect and get data from host
            conn = esx_connect(self.host, self.user, self.passwd, self.port, self.ssl)
            content = conn.RetrieveContent()
        except Exception as error:  # pylint: disable=broad-except
            _LOGGER.error("ERROR: %s", error)
        else:
            # get host stats
            if self.config.get("vmhost") is True:
                # create/distroy view objects
                host_objview = content.viewManager.CreateContainerView(
                    content.rootFolder, [vim.HostSystem], True
                )
                esxi_hosts = host_objview.view
                host_objview.Destroy()

                # Look through object list and get data
                _LOGGER.debug("Found %s host(s)", len(esxi_hosts))
                for esxi_host in esxi_hosts:
                    host_name = esxi_host.summary.config.name.replace(" ", "_").lower()

                    _LOGGER.debug("Getting stats for vmhost: %s", host_name)
                    self.hass.data[DOMAIN_DATA][self.entry]["vmhost"][
                        host_name
                    ] = get_host_info(esxi_host)

            # get datastore stats
            if self.config.get("datastore") is True:
                # create/distroy view objects
                ds_objview = content.viewManager.CreateContainerView(
                    content.rootFolder, [vim.Datastore], True
                )
                ds_list = ds_objview.view
                ds_objview.Destroy()

                # Look through object list and get data
                _LOGGER.debug("Found %s datastore(s)", len(ds_list))
                for datastore in ds_list:
                    ds_name = datastore.summary.name.replace(" ", "_").lower()

                    _LOGGER.debug("Getting stats for datastore: %s", ds_name)
                    self.hass.data[DOMAIN_DATA][self.entry]["datastore"][
                        ds_name
                    ] = get_datastore_info(datastore)

            # get license stats
            if self.config.get("license") is True:
                lic_list = content.licenseManager
                _count = 1

                _LOGGER.debug("Found %s license(s)", len(lic_list.licenses))
                for lic in lic_list.licenses:
                    _LOGGER.debug("Getting stats for licenses")
                    self.hass.data[DOMAIN_DATA][self.entry]["license"][
                        _count
                    ] = get_license_info(lic, self.host)
                    _count += 1

            # get vm stats
            if self.config.get("vm") is True:
                # create/distroy view objects
                vm_objview = content.viewManager.CreateContainerView(
                    content.rootFolder, [vim.VirtualMachine], True
                )
                vm_list = vm_objview.view
                vm_objview.Destroy()

                # Look through object list and get data
                _LOGGER.debug("Found %s VM(s)", len(vm_list))
                for virtual_machine in vm_list:
                    vm_name = virtual_machine.summary.config.name.replace(
                        " ", "_"
                    ).lower()

                    _LOGGER.debug("Getting stats for vm: %s", vm_name)
                    self.hass.data[DOMAIN_DATA][self.entry]["vm"][
                        vm_name
                    ] = get_vm_info(virtual_machine)
        finally:
            if conn is not None:
                esx_disconnect(conn)


def check_files(hass):
    """Return bool that indicates if all files are present."""
    base = f"{hass.config.path()}/custom_components/{DOMAIN}/"
    missing = []
    for file in REQUIRED_FILES:
        fullpath = f"{base}{file}"
        if not os.path.exists(fullpath):
            missing.append(file)

    if missing:
        _LOGGER.critical("The following files are missing: %s", str(missing))
        returnvalue = False
    else:
        returnvalue = True

    return returnvalue


@callback
def async_add_services(hass, config_entry):
    """Add ESXi Stats services."""

    # Set notify here - but there has to be a better way
    if config_entry.options["notify"]:
        notify = config_entry.options["notify"]
    else:
        notify: True

    # Check that a host exists in HomeAssistant and get its credentials
    @callback
    def async_get_conn_details(host):
        for _entry in hass.config_entries.async_entries(DOMAIN):
            if host == _entry.data.get("host"):
                return {
                    "host": _entry.data.get("host"),
                    "user": _entry.data.get("username"),
                    "pwd": _entry.data.get("password"),
                    "port": _entry.data.get("port"),
                    "ssl": _entry.data.get("verify_ssl"),
                }

        raise ValueError("Host is not configured in HomeAssistant")
    
    # Host shutdown
    async def host_power(call):
      host = call.data["host"]
      cmnd = call.data["command"]
      forc = call.data["force"]

      if cmnd in AVAILABLE_CMND_HOST_POWER:
          try:
              conn_details = async_get_conn_details(host)
              await hass.async_add_executor_job(
                  host_pwr, hass, host, cmnd, conn_details, forc
              )
          except Exception as e:
              _LOGGER.error(str(e))
      else:
          _LOGGER.error("host_power: '%s' is not a supported command", cmnd)

    @callback
    def async_get_vm_details(vm_name):
        for _entry in hass.data[DOMAIN_DATA]:
            if vm_name in hass.data[DOMAIN_DATA][_entry]["vm"]:
                return hass.data[DOMAIN_DATA][_entry]["vm"][vm_name]["uuid"]

        raise ValueError("VM UUID not found")

    # Host Power Policy service
    async def host_power_policy(call):
        host = call.data["host"]
        cmnd = call.data["command"]

        try:
            conn_details = async_get_conn_details(host)
            await hass.async_add_executor_job(host_pwr_policy, host, cmnd, conn_details)
        except Exception as error:  # pylint: disable=broad-except
            _LOGGER.error(str(error))

    # VM power service
    async def vm_power(call):
        host = call.data["host"]
        vm_name = call.data["vm"]
        vm_uuid = async_get_vm_details(vm_name)
        cmnd = call.data["command"]

        if cmnd in AVAILABLE_CMND_VM_POWER:
            try:
                conn_details = async_get_conn_details(host)
                await hass.async_add_executor_job(
                    vm_pwr, hass, host, vm_name, vm_uuid, cmnd, conn_details, notify
                )
            except Exception as error:  # pylint: disable=broad-except
                _LOGGER.error(str(error))
        else:
            _LOGGER.error("vm_power: '%s' is not a supported command", cmnd)

    # Snapshot create service
    async def snap_create(call):
        host = call.data["host"]
        vm_name = call.data["vm"]
        vm_uuid = async_get_vm_details(vm_name)
        memory = False
        quiesce = False
        now = datetime.now()
        desc = "Taken from HASS (" + HAVERSION + ") on " + now.strftime("%x %X")

        if "name" in call.data:
            name = call.data["name"]
        if "description" in call.data:
            desc = call.data["description"]
        if "memory" in call.data:
            memory = call.data["memory"]
        if "quiesce" in call.data:
            quiesce = call.data["quiesce"]

        try:
            conn_details = async_get_conn_details(host)
            hass.async_add_executor_job(
                vm_snap_take,
                hass,
                host,
                vm_name,
                vm_uuid,
                name,
                desc,
                memory,
                quiesce,
                conn_details,
                notify,
            )
        except Exception as error:  # pylint: disable=broad-except
            _LOGGER.error(str(error))

    # Snapshot remove service
    async def snap_remove(call):
        host = call.data["host"]
        vm_name = call.data["vm"]
        vm_uuid = async_get_vm_details(vm_name)
        cmnd = call.data["command"]

        if cmnd in AVAILABLE_CMND_VM_SNAP:
            try:
                conn_details = async_get_conn_details(host)
                hass.async_add_executor_job(
                    vm_snap_remove,
                    hass,
                    host,
                    vm_name,
                    vm_uuid,
                    cmnd,
                    conn_details,
                    notify,
                )
            except Exception as error:  # pylint: disable=broad-except
                _LOGGER.error(str(error))
        else:
            _LOGGER.error("snap_remove: '%s' is not a supported command", cmnd)


    hass.services.async_register(DOMAIN, "vm_power", vm_power, schema=VM_PWR_SCHEMA)
    hass.services.async_register(DOMAIN, "host_power", host_power, schema=HOST_PWR_SCHEMA)
    hass.services.async_register(
        DOMAIN, "create_snapshot", snap_create, schema=SNAP_CREATE_SCHEMA
    )
    hass.services.async_register(
        DOMAIN, "remove_snapshot", snap_remove, schema=SNAP_REMOVE_SCHEMA
    )
    hass.services.async_register(
        DOMAIN,
        "host_power_policy",
        host_power_policy,
        schema=HOST_PWR_SCHEMA,
    )


async def async_unload_entry(hass, config_entry):
    """Handle removal of an entry."""
    if hass.data.get(DOMAIN_DATA, {}).get("configuration") == "yaml":
        hass.async_create_task(
            hass.config_entries.flow.async_init(
                DOMAIN, context={"source": config_entries.SOURCE_IMPORT}, data={}
            )
        )
    else:
        await asyncio.gather(
            *[
                hass.config_entries.async_forward_entry_unload(config_entry, platform)
                for platform in PLATFORMS
            ]
        )
        _LOGGER.info("Successfully removed the ESXi Stats integration")

    return True


@callback
def async_update_options(hass, config_entry):
    """Update config entry options"""
    hass.config_entries.async_update_entry(config_entry, options=DEFAULT_OPTIONS)<|MERGE_RESOLUTION|>--- conflicted
+++ resolved
@@ -4,7 +4,23 @@
 import os
 from datetime import datetime, timedelta
 
-<<<<<<< HEAD
+from pyVmomi import vim  # pylint: disable=no-name-in-module
+import voluptuous as vol
+from homeassistant import config_entries
+from homeassistant.core import callback
+from homeassistant.exceptions import ConfigEntryNotReady
+import homeassistant.helpers.config_validation as cv
+from homeassistant.util import Throttle
+
+from homeassistant.const import (
+    CONF_HOST,
+    CONF_USERNAME,
+    CONF_PASSWORD,
+    CONF_PORT,
+    CONF_VERIFY_SSL,
+    __version__ as HAVERSION,
+)
+
 from .esxi import (
     esx_connect,
     esx_disconnect,
@@ -14,37 +30,6 @@
     get_license_info,
     get_vm_info,
     host_pwr,
-    vm_pwr,
-    vm_snap_take,
-    vm_snap_remove,
-)
-=======
->>>>>>> e150e037
-from pyVmomi import vim  # pylint: disable=no-name-in-module
-import voluptuous as vol
-from homeassistant import config_entries
-from homeassistant.core import callback
-from homeassistant.exceptions import ConfigEntryNotReady
-import homeassistant.helpers.config_validation as cv
-from homeassistant.util import Throttle
-
-from homeassistant.const import (
-    CONF_HOST,
-    CONF_USERNAME,
-    CONF_PASSWORD,
-    CONF_PORT,
-    CONF_VERIFY_SSL,
-    __version__ as HAVERSION,
-)
-
-from .esxi import (
-    esx_connect,
-    esx_disconnect,
-    check_license,
-    get_host_info,
-    get_datastore_info,
-    get_license_info,
-    get_vm_info,
     host_pwr_policy,
     vm_pwr,
     vm_snap_take,
@@ -73,15 +58,10 @@
     {
         vol.Required(HOST): cv.string,
         vol.Required(COMMAND): cv.string,
-<<<<<<< HEAD
         vol.Required(FORCE): cv.boolean,
     }
 )
 
-=======
-    }
-)
->>>>>>> e150e037
 VM_PWR_SCHEMA = vol.Schema(
     {
         vol.Required(HOST): cv.string,
