--- conflicted
+++ resolved
@@ -1,4 +1,3 @@
-<<<<<<< HEAD
 host_power:
   description: Sends power commands to vCenter/ESXi Host
   fields:
@@ -11,7 +10,7 @@
     force:
       description: Flag to specify whether or not the host should be shut down/rebooted regardless of whether it is in maintenance mode. If true, the host is shut down/rebooted, even if there are virtual machines running or other operations in progress.
       example: 'true, false'
-=======
+
 host_power_policy:
   name: Host Power Policy
   description: Changes ESXi Host Power Policy
@@ -22,7 +21,6 @@
     command:
       description: Type of power policy to apply
       example: 'balanced'
->>>>>>> e150e037
 
 vm_power:
   name: Virtual Machine Power
