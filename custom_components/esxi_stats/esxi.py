"""ESXi commands for ESXi Stats component."""
import logging
from pyVim.connect import SmartConnect, SmartConnectNoSSL
from pyVmomi import vim, vmodl  # pylint: disable=no-name-in-module

from .const import SUPPORTED_PRODUCTS

_LOGGER = logging.getLogger(__name__)


def esx_connect(host, user, pwd, port, ssl):
    """Establish connection with host/vcenter."""
    service_instance = None

    # connect depending on SSL_VERIFY setting
    if ssl is False:
        service_instance = SmartConnectNoSSL(host=host, user=user, pwd=pwd, port=port)
        current_session = service_instance.content.sessionManager.currentSession.key
        _LOGGER.debug("Logged in - session %s", current_session)
    else:
        service_instance = SmartConnect(host=host, user=user, pwd=pwd, port=port)
        current_session = service_instance.content.sessionManager.currentSession.key
        _LOGGER.debug("Logged in - session %s", current_session)

    return service_instance


def esx_disconnect(conn):
    """Kill connection from host/vcenter."""
    current_session = conn.content.sessionManager.currentSession.key
    try:
        conn._stub.pool[0][0].sock.shutdown(2)  # pylint: disable=protected-access
        _LOGGER.debug("Logged out - session %s", current_session)
    except Exception as error:
        _LOGGER.debug(error)


def check_license(lic):
    """Retreieve license from connected system."""
    _LOGGER.debug("Checking license type")
    for lic in lic.licenses:
        for key in lic.properties:
            if key.key != "ProductName":
                continue
            elif key.key == "ProductName" and key.value not in SUPPORTED_PRODUCTS:
                continue
            elif key.key == "ProductName" and key.value == SUPPORTED_PRODUCTS[1]:
                _LOGGER.debug("Found %s license", key.value)
                return True
            elif key.key == "ProductName" and key.value == SUPPORTED_PRODUCTS[0]:
                _LOGGER.debug("Found %s license", key.value)
                for feature in lic.properties:
                    if feature.key == "feature":
                        if feature.value.key == "vimapi":
                            _LOGGER.debug("vSphere API feature enabled")
                            return True


def get_license_info(lic, host):
    """Get license information."""
    expiration = "n/a"
    product = "n/a"
    status = "n/a"

    for key in lic.properties:
        if key.key == "ProductName":
            product = key.value
        if key.key == "count_disabled":
            expiration = "never"
        if key.key == "expirationHours":
            expiration = round((key.value / 24))

    if isinstance(expiration, int):
        if expiration > 30:
            status = "Ok"
        if expiration <= 30:
            status = "Expiring Soon"
        if expiration < 1:
            status = "expired"
    else:
        status = "Ok"

    license_data = {
        "name": lic.name,
        "status": status,
        "product": product,
        "expiration_days": expiration,
        "host": host,
    }

    _LOGGER.debug(license_data)

    return license_data


def get_host_info(host):
    """Get host information."""
    host_summary = host.summary
    host_state = host_summary.runtime.powerState
    host_name = host_summary.config.name.replace(" ", "_").lower()

    _LOGGER.debug("vmhost: %s state is %s", host_name, host_state)

    if hasattr(host_summary.runtime, "inMaintenanceMode"):
        host_mm_mode = host_summary.runtime.inMaintenanceMode
    else:
        host_mm_mode = "N/A"

    if host_state == "poweredOn":
        host_version = host_summary.config.product.version
        host_build = host_summary.config.product.build
        host_uptime = round(host_summary.quickStats.uptime / 3600, 1)
        host_cpu_total = round(
            host_summary.hardware.cpuMhz * host_summary.hardware.numCpuCores / 1000, 1
        )
        host_mem_total = round(host_summary.hardware.memorySize / 1073741824, 2)
        host_cpu_usage = round(host_summary.quickStats.overallCpuUsage / 1000, 1)
        host_mem_usage = round(host_summary.quickStats.overallMemoryUsage / 1024, 2)
        host_power_policy = host.config.powerSystemInfo.currentPolicy.shortName
        host_vms = len(host.vm)
    else:
        host_version = "n/a"
        host_build = "n/a"
        host_uptime = "n/a"
        host_cpu_total = "n/a"
        host_cpu_usage = "n/a"
        host_mem_total = "n/a"
        host_mem_usage = "n/a"
        host_vms = "n/a"

        _LOGGER.debug("Unable to return stats for %s", host_name)

    host_data = {
        "name": host_name,
        "state": host_state,
        "version": host_version,
        "build": host_build,
        "uptime_hours": host_uptime,
        "cputotal_ghz": host_cpu_total,
        "cpuusage_ghz": host_cpu_usage,
        "memtotal_gb": host_mem_total,
        "memusage_gb": host_mem_usage,
        "maintenance_mode": host_mm_mode,
        "power_policy": host_power_policy,
        "vms": host_vms,
    }

    _LOGGER.debug(host_data)

    return host_data


def get_datastore_info(datastore):
    """Get datastore information."""
    ds_summary = datastore.summary
    ds_name = ds_summary.name.replace(" ", "_").lower()
    ds_capacity = round(ds_summary.capacity / 1073741824, 2)
    ds_freespace = round(ds_summary.freeSpace / 1073741824, 2)
    ds_type = ds_summary.type.lower()

    ds_data = {
        "name": ds_name,
        "type": ds_type,
        "free_space_gb": ds_freespace,
        "total_space_gb": ds_capacity,
        "connected_hosts": len(datastore.host),
        "virtual_machines": len(datastore.vm),
    }

    _LOGGER.debug(ds_data)

    return ds_data


def get_vm_info(vm):
    """Get VM information."""
    vm_conf = vm.configStatus
    vm_sum = vm.summary
    vm_run = vm.runtime
    vm_snap = vm.snapshot

    vm_name = vm_sum.config.name.replace(" ", "_").lower()

    # If a VM configuration is in INVALID state, return Inalid status
    if vm_conf == "red":
        vm_data = {"name": vm_name, "status": "Invalid"}
        _LOGGER.debug(vm_data)
        return vm_data

    vm_tools_status = vm_sum.guest.toolsStatus
    vm_used_space = round(vm_sum.storage.committed / 1073741824, 2)

    # if snapshots present, get number of snapshots
    if vm_snap is not None:
        vm_snapshots = len(list_snapshots(vm_snap.rootSnapshotList))
    else:
        vm_snapshots = 0

    # set vm_state based on power state
    if vm_sum.runtime.powerState == "poweredOn":
        vm_state = "running"
    elif vm_sum.runtime.powerState == "poweredOff":
        vm_state = "off"
    elif vm_sum.runtime.powerState == "suspended":
        vm_state = "suspended"
    else:
        vm_state = vm_sum.runtime.powerState

    # set runtime related attributes based on vm power state
    if vm_state == "running":

        # check if stats exist and set values, otherwise return "n/a"
        if vm_sum.quickStats.overallCpuUsage and vm_run.maxCpuUsage:
            vm_cpu_usage = round(
                ((vm_sum.quickStats.overallCpuUsage / vm_run.maxCpuUsage) * 100), 2
            )
        else:
            vm_cpu_usage = "n/a"
            _LOGGER.debug("Unable to return cpu usage for %s", vm_name)

        if vm_sum.quickStats.hostMemoryUsage:
            vm_mem_usage = round(vm_sum.quickStats.hostMemoryUsage, 2)
        else:
            vm_mem_usage = "n/a"
            _LOGGER.debug("Unable to return memory usage for %s", vm_name)

        if vm_sum.quickStats.uptimeSeconds:
            vm_uptime = round(vm_sum.quickStats.uptimeSeconds / 3600, 1)
        else:
            vm_uptime = "n/a"
            _LOGGER.debug("Unable to return uptime for %s", vm_name)

        if vm_sum.guest.ipAddress:
            vm_ip = vm_sum.guest.ipAddress
        else:
            vm_ip = "n/a"
            _LOGGER.debug("Unable to return VM IP address for %s", vm_name)

        if vm_sum.guest.guestFullName:
            vm_guest_os = vm_sum.guest.guestFullName
        else:
            _LOGGER.debug(
                ("Unable to return Guest OS Name, using Configured Guest Name instead")
            )
            vm_guest_os = vm_sum.config.guestFullName
    else:
        vm_cpu_usage = "n/a"
        vm_mem_usage = "n/a"
        vm_ip = "n/a"
        vm_uptime = "n/a"
        vm_guest_os = vm_sum.config.guestFullName

    vm_data = {
        "name": vm_name,
        "status": vm_sum.overallStatus,
        "state": vm_state,
        "uptime_hours": vm_uptime,
        "cpu_count": vm_sum.config.numCpu,
        "cpu_use_pct": vm_cpu_usage,
        "memory_allocated_mb": vm_sum.config.memorySizeMB,
        "memory_used_mb": vm_mem_usage,
        "used_space_gb": vm_used_space,
        "tools_status": vm_tools_status,
        "guest_os": vm_guest_os,
        "guest_ip": vm_ip,
        "snapshots": vm_snapshots,
        "uuid": vm_sum.config.uuid,
<<<<<<< HEAD
=======
        "host_name": vm_run.host.name
>>>>>>> 4ddd86d5
    }

    _LOGGER.debug(vm_data)

    return vm_data


def list_snapshots(snapshots, tree=False):
    """Get VM snapshot information.

    tree=True will return snapshot tree details required for snapshot removal
    """
    snapshot_data = []

    for snapshot in snapshots:
        if tree is True:
            snapshot_data.append(snapshot)
        else:
            snapshot_data.append(snapshot.id)
        snapshot_data = snapshot_data + list_snapshots(snapshot.childSnapshotList, tree)

    return snapshot_data

def host_pwr(hass, target_host, target_cmnd, conn_details, force):  
    conn = esx_connect(**conn_details)
    content = conn.RetrieveContent()
    objView = content.viewManager.CreateContainerView(
        content.rootFolder, [vim.HostSystem], True
    )
    esxi_hosts = objView.view
    objView.Destroy()

    for esxi_host in esxi_hosts:
      if target_cmnd == 'shutdown':
        _LOGGER.info(esxi_host.summary.config.name + ": " + target_cmnd)
        esxi_host.ShutdownHost_Task(force)
      if target_cmnd == 'reboot':
        _LOGGER.info(esxi_host.summary.config.name + ": " + target_cmnd)
        esxi_host.RebootHost_Task(force)

def host_pwr_policy(host, host_cmnd, conn_details):
    """Host power policy command."""
    conn = esx_connect(**conn_details)
    content = conn.RetrieveContent()
    obj_view = content.viewManager.CreateContainerView(
        content.rootFolder, [vim.HostSystem], True
    )
    data = obj_view.view
    obj_view.Destroy()

<<<<<<< HEAD
=======
def host_pwr_policy(host, host_cmnd, conn_details):
    """Host power policy command."""
    conn = esx_connect(**conn_details)
    content = conn.RetrieveContent()
    obj_view = content.viewManager.CreateContainerView(
        content.rootFolder, [vim.HostSystem], True
    )
    data = obj_view.view
    obj_view.Destroy()

>>>>>>> 4ddd86d5
    if len(data) > 1:
        _LOGGER.warning(
            "Multiple hosts found. This likely indicates vCenter. Skipping..."
        )
        return

    try:
        for vm_host in data:
            _LOGGER.info(
                "Sending power policy '%s' command to host '%s'", host_cmnd, host
            )

            policy_key = ""
            available_policy = []
            for policy in vm_host.config.powerSystemCapability.availablePolicy:
                available_policy.append(policy.shortName)
                if policy.shortName == host_cmnd:
                    policy_key = policy.key

            if host_cmnd in available_policy:
                vm_host.configManager.powerSystem.ConfigurePowerPolicy(policy_key)
            else:
                _LOGGER.warning(
                    "Power policy on %s not found. Available power policies: %s",
                    host,
                    available_policy,
                )
    except vmodl.MethodFault as error:
        _LOGGER.info(error.msg)
    except vmodl.HostConfigFault as error:
        _LOGGER.info(str(error))
    except vmodl.RuntimeFault as error:
        _LOGGER.info(error.msg)
    finally:
        esx_disconnect(conn)

    return True


def vm_pwr(
    hass, target_host, target_vm, target_vm_uuid, target_cmnd, conn_details, notify
):
    """VM power commands."""
    conn = esx_connect(**conn_details)
    content = conn.RetrieveContent()
    obj_view = content.viewManager.CreateContainerView(
        content.rootFolder, [vim.VirtualMachine], True
    )
    data = obj_view.view
    obj_view.Destroy()

    try:
        for vm in [vm for vm in data if vm.summary.config.uuid in target_vm_uuid]:
            _LOGGER.info("Sending '%s' command to vm '%s'", target_cmnd, vm.name)

            if vm.name == target_vm:
                _LOGGER.debug(
                    "Provided name %s (UUID %s) matches name on target",
                    target_vm,
                    target_vm_uuid,
                )
            else:
                _LOGGER.debug(
                    "Provided name %s (UUID %s) does notmatch name on target",
                    target_vm,
                    target_vm_uuid,
                )

            # generate task based on requested command
            if target_cmnd == "on":
                task = vm.PowerOnVM_Task()
            elif target_cmnd == "off":
                task = vm.PowerOffVM_Task()
            elif target_cmnd == "suspend":
                task = vm.SuspendVM_Task()
            elif target_cmnd == "reset":
                task = vm.ResetVM_Task()
            elif target_cmnd == "reboot":
                task = vm.RebootGuest()
            elif target_cmnd == "shutdown":
                task = vm.ShutdownGuest()

            # while task is running, check status
            # some tasks are fire and forget, no status will be provided
            if task:
                message = "power " + target_cmnd + " on " + vm.name
                task_status(hass, task, message, notify)
            else:
                _LOGGER.info("'%s' task does not provide feedback", target_cmnd)

            break
        else:
            _LOGGER.info(
                "VM %s on host %s not found. Make sure the name is correct",
                target_vm,
                target_host,
            )
    except vmodl.MethodFault as error:
        _LOGGER.info(error.msg)
    except Exception as error:
        _LOGGER.info(str(error))
    finally:
        esx_disconnect(conn)

    return True


def vm_snap_take(
    hass,
    target_host,
    target_vm,
    target_vm_uuid,
    snap_name,
    desc,
    memory,
    quiesce,
    conn_details,
    notify,
):
    """Take Snapshot commands."""
    conn = esx_connect(**conn_details)
    content = conn.RetrieveContent()
    obj_view = content.viewManager.CreateContainerView(
        content.rootFolder, [vim.VirtualMachine], True
    )
    data = obj_view.view
    obj_view.Destroy()

    try:
        for vm in [vm for vm in data if vm.summary.config.uuid in target_vm_uuid]:
            _LOGGER.info("Sending create snapshot command to vm '%s'", vm.name)

            if vm.name == target_vm:
                _LOGGER.debug(
                    "Provided name %s (UUID %s) matches name on target",
                    target_vm,
                    target_vm_uuid,
                )
            else:
                _LOGGER.debug(
                    "Provided name %s (UUID %s) does notmatch name on target",
                    target_vm,
                    target_vm_uuid,
                )
            task = vm.CreateSnapshot_Task(snap_name, desc, memory, quiesce)

            # while task is running, check status
            if task:
                message = "create snapshot on " + vm.name
                task_status(hass, task, message, notify)
            else:
                _LOGGER.info("Task does not provide feedback")

            break
        else:
            _LOGGER.info(
                "VM %s (UUID %s) on host %s not found. Make sure the name is correct",
                target_vm,
                target_vm_uuid,
                target_host,
            )
    except vmodl.MethodFault as error:
        _LOGGER.info(error.msg)
    except Exception as error:
        _LOGGER.info(str(error))
    finally:
        esx_disconnect(conn)

    return True


def vm_snap_remove(
    hass, target_host, target_vm, target_vm_uuid, target_cmnd, conn_details, notify
):
    """Remove Snapshot commands."""
    conn = esx_connect(**conn_details)
    content = conn.RetrieveContent()
    obj_view = content.viewManager.CreateContainerView(
        content.rootFolder, [vim.VirtualMachine], True
    )
    data = obj_view.view
    obj_view.Destroy()

    try:
        for vm in [vm for vm in data if vm.summary.config.uuid in target_vm_uuid]:
            if vm.name == target_vm:
                _LOGGER.debug(
                    "Provided name %s (UUID %s) matches name on target",
                    target_vm,
                    target_vm_uuid,
                )
            else:
                _LOGGER.debug(
                    "Provided name %s (UUID %s) does notmatch name on target",
                    target_vm,
                    target_vm_uuid,
                )

            # if there are 0 snapshots, stop
            if vm.snapshot is None:
                _LOGGER.info("No snapshots to remove on %s", vm.name)
                break

            _LOGGER.info(
                "Sending remove '%s' snapshot command to vm '%s'", target_cmnd, vm.name
            )

            # get a list of all snapshots
            snapshots = list_snapshots(vm.snapshot.rootSnapshotList, True)

            # remove all snapshots
            if target_cmnd == "all":
                task = vm.RemoveAllSnapshots_Task()
            # remove first snapshot in a snapshot tree
            elif target_cmnd == "first":
                first_snap = snapshots[0].snapshot
                task = first_snap.RemoveSnapshot_Task(False)
            # remove last snapshot in a snapshot tree
            elif target_cmnd == "last":
                last_snap = snapshots[(len(snapshots) - 1)].snapshot
                task = last_snap.RemoveSnapshot_Task(False)

            # while task is running, check status
            if task:
                message = "remove " + target_cmnd + " snapshot(s) on " + vm.name
                task_status(hass, task, message, notify)
            else:
                _LOGGER.info("Task does not provide feedback")

            break
        else:
            _LOGGER.info(
                "VM %s on host %s not found. Make sure the name is correct",
                target_vm,
                target_host,
            )
    except vmodl.MethodFault as error:
        _LOGGER.info(error.msg)
    except Exception as error:
        _LOGGER.info(str(error))
    finally:
        esx_disconnect(conn)

    return True


def task_status(hass, task, command, notify):
    """Check status of running task."""
    from time import sleep
    from homeassistant.components import persistent_notification

    # wait while task is in progress
    state = vim.TaskInfo.State
    while task.info.state not in [state.success, state.error]:
        if task.info.progress is not None:
            _LOGGER.debug(
                "Task %s progress %s", task.info.eventChainId, task.info.progress
            )

        sleep(2)

    # output task status once complete
    if task.info.state == "success":
        _LOGGER.info("Sending command to '%s' complete", task.info.entityName)

        message = "Complete - " + command
        if notify:
            persistent_notification.create(hass, message, "ESXi Stats")
        else:
            _LOGGER.debug("Not creating notification: notification flag is false")
    if task.info.state == "error":
        _LOGGER.info("Sending command to '%s' failed", task.info.entityName)
        _LOGGER.info(task.info.error.msg)

        message = "Failed - " + command + "\n\n"
        message += task.info.error.msg
        persistent_notification.create(hass, message, "ESXi Stats")<|MERGE_RESOLUTION|>--- conflicted
+++ resolved
@@ -265,10 +265,7 @@
         "guest_ip": vm_ip,
         "snapshots": vm_snapshots,
         "uuid": vm_sum.config.uuid,
-<<<<<<< HEAD
-=======
         "host_name": vm_run.host.name
->>>>>>> 4ddd86d5
     }
 
     _LOGGER.debug(vm_data)
@@ -319,19 +316,6 @@
     data = obj_view.view
     obj_view.Destroy()
 
-<<<<<<< HEAD
-=======
-def host_pwr_policy(host, host_cmnd, conn_details):
-    """Host power policy command."""
-    conn = esx_connect(**conn_details)
-    content = conn.RetrieveContent()
-    obj_view = content.viewManager.CreateContainerView(
-        content.rootFolder, [vim.HostSystem], True
-    )
-    data = obj_view.view
-    obj_view.Destroy()
-
->>>>>>> 4ddd86d5
     if len(data) > 1:
         _LOGGER.warning(
             "Multiple hosts found. This likely indicates vCenter. Skipping..."
